<<<<<<< HEAD
anthropic
boto3
google.generativeai
mistralai>=1.0.0
openai
pyGithub
streamlit>=1.40
python-dotenv
groq
tornado>=6.4.2 # not directly required, pinned by Snyk to avoid a vulnerability
requests>=2.32.2 # not directly required, pinned by Snyk to avoid a vulnerability
urllib3>=2.2.2 # not directly required, pinned by Snyk to avoid a vulnerability
anyio>=4.4.0 # not directly required, pinned by Snyk to avoid a vulnerability
zipp>=3.19.1 # not directly required, pinned by Snyk to avoid a vulnerability
=======
anthropic
google.generativeai
mistralai>=1.0.0
openai
pyGithub
streamlit>=1.40
python-dotenv
groq
tiktoken
tornado>=6.4.2 # not directly required, pinned by Snyk to avoid a vulnerability
requests>=2.32.2 # not directly required, pinned by Snyk to avoid a vulnerability
urllib3>=2.2.2 # not directly required, pinned by Snyk to avoid a vulnerability
anyio>=4.4.0 # not directly required, pinned by Snyk to avoid a vulnerability
zipp>=3.19.1 # not directly required, pinned by Snyk to avoid a vulnerability
>>>>>>> c7dc932f
<|MERGE_RESOLUTION|>--- conflicted
+++ resolved
@@ -1,20 +1,5 @@
-<<<<<<< HEAD
 anthropic
 boto3
-google.generativeai
-mistralai>=1.0.0
-openai
-pyGithub
-streamlit>=1.40
-python-dotenv
-groq
-tornado>=6.4.2 # not directly required, pinned by Snyk to avoid a vulnerability
-requests>=2.32.2 # not directly required, pinned by Snyk to avoid a vulnerability
-urllib3>=2.2.2 # not directly required, pinned by Snyk to avoid a vulnerability
-anyio>=4.4.0 # not directly required, pinned by Snyk to avoid a vulnerability
-zipp>=3.19.1 # not directly required, pinned by Snyk to avoid a vulnerability
-=======
-anthropic
 google.generativeai
 mistralai>=1.0.0
 openai
@@ -27,5 +12,4 @@
 requests>=2.32.2 # not directly required, pinned by Snyk to avoid a vulnerability
 urllib3>=2.2.2 # not directly required, pinned by Snyk to avoid a vulnerability
 anyio>=4.4.0 # not directly required, pinned by Snyk to avoid a vulnerability
-zipp>=3.19.1 # not directly required, pinned by Snyk to avoid a vulnerability
->>>>>>> c7dc932f
+zipp>=3.19.1 # not directly required, pinned by Snyk to avoid a vulnerability